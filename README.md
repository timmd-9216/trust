# trust-monitor
Our goal is to develop a prototype that uses AI to identify specific quality indicators within news stories within the newsroom environment. This AI Monitor will be tailored specifically for newsroom editors, helping them to identify issues such as a lack of sources, an excess of adjectives, or discrepancies in information that can be addressed using online tools such as Fact-Checker Explorer.

## Index

- [trust-monitor](#trust-monitor)
  - [Index](#index)
  - [Installation](#installation)
  - [Usage](#usage)
  - [Project Structure](#project-structure)

## Installation
1. Clone the Repository
2. Navigate to the Project Directory
3. Create a Virtual Environment (Optional but Recommended):
```bash
python -m venv venv
```
Create a virtual environment named venv. To activate the virtual environment:
* On Windows:
```bash
.\venv\Scripts\activate
```
* On macOS and Linux:
```bash
source venv/bin/activate
```
4. Install Project and Dependencies (inside the project directory):
```bash
pip install -e .
```
5. Download SpaCy Language Model (for Spanish):
If you plan to use the project with Spanish language processing, you need to download the SpaCy language model. Run the following command:
```bash
python -m spacy download es_core_news_sm
```




## Usage

Execute the main script to run the project.
```bash
python main.py
```

Alternatively, you can try it in a Live Python Terminal, as follows:

```bash
from trustmonitor.nlp import NLP

nlp = NLP('es', 'spacy')
doc = nlp.analyze("El presidente de la Cámara de Propietarios de la República Argentina aseguró...")
entities = nlp.extract_entities(doc)
entities_count = nlp.count_entities(doc)
adjectives = nlp.extract_adjectives(doc)
adjective_count = nlp.count_adjectives(doc)
adjective_type_counts = nlp.count_adjective_types(doc)
entity_type_counts = nlp.count_entity_types(doc)
entity_sentiments = nlp.extract_entity_sentiments(doc)
```

## Project Structure

```bash
/trustmonitor
    |-- nlp.py
    |-- import_utils.py
    |-- articles.py
/data
    |-- docs
    |-- manual
    |-- raw
|-- main.py
|-- requirements.txt
|-- setup.py
|-- README.md
```

<<<<<<< HEAD
## Output Response
[see doc](./Trust_API_Anotacion_Noticias_Documentacion.pdf)

=======
## Output Response 
[see doc.](./Trust_API_Anotacion_Noticias_Documentacion.pdf)

>>>>>>> 026e4b29
<|MERGE_RESOLUTION|>--- conflicted
+++ resolved
@@ -1,89 +1,83 @@
-# trust-monitor
-Our goal is to develop a prototype that uses AI to identify specific quality indicators within news stories within the newsroom environment. This AI Monitor will be tailored specifically for newsroom editors, helping them to identify issues such as a lack of sources, an excess of adjectives, or discrepancies in information that can be addressed using online tools such as Fact-Checker Explorer.
-
-## Index
-
-- [trust-monitor](#trust-monitor)
-  - [Index](#index)
-  - [Installation](#installation)
-  - [Usage](#usage)
-  - [Project Structure](#project-structure)
-
-## Installation
-1. Clone the Repository
-2. Navigate to the Project Directory
-3. Create a Virtual Environment (Optional but Recommended):
-```bash
-python -m venv venv
-```
-Create a virtual environment named venv. To activate the virtual environment:
-* On Windows:
-```bash
-.\venv\Scripts\activate
-```
-* On macOS and Linux:
-```bash
-source venv/bin/activate
-```
-4. Install Project and Dependencies (inside the project directory):
-```bash
-pip install -e .
-```
-5. Download SpaCy Language Model (for Spanish):
-If you plan to use the project with Spanish language processing, you need to download the SpaCy language model. Run the following command:
-```bash
-python -m spacy download es_core_news_sm
-```
-
-
-
-
-## Usage
-
-Execute the main script to run the project.
-```bash
-python main.py
-```
-
-Alternatively, you can try it in a Live Python Terminal, as follows:
-
-```bash
-from trustmonitor.nlp import NLP
-
-nlp = NLP('es', 'spacy')
-doc = nlp.analyze("El presidente de la Cámara de Propietarios de la República Argentina aseguró...")
-entities = nlp.extract_entities(doc)
-entities_count = nlp.count_entities(doc)
-adjectives = nlp.extract_adjectives(doc)
-adjective_count = nlp.count_adjectives(doc)
-adjective_type_counts = nlp.count_adjective_types(doc)
-entity_type_counts = nlp.count_entity_types(doc)
-entity_sentiments = nlp.extract_entity_sentiments(doc)
-```
-
-## Project Structure
-
-```bash
-/trustmonitor
-    |-- nlp.py
-    |-- import_utils.py
-    |-- articles.py
-/data
-    |-- docs
-    |-- manual
-    |-- raw
-|-- main.py
-|-- requirements.txt
-|-- setup.py
-|-- README.md
-```
-
-<<<<<<< HEAD
-## Output Response
-[see doc](./Trust_API_Anotacion_Noticias_Documentacion.pdf)
-
-=======
-## Output Response 
-[see doc.](./Trust_API_Anotacion_Noticias_Documentacion.pdf)
-
->>>>>>> 026e4b29
+# trust-monitor
+Our goal is to develop a prototype that uses AI to identify specific quality indicators within news stories within the newsroom environment. This AI Monitor will be tailored specifically for newsroom editors, helping them to identify issues such as a lack of sources, an excess of adjectives, or discrepancies in information that can be addressed using online tools such as Fact-Checker Explorer.
+
+## Index
+
+- [trust-monitor](#trust-monitor)
+  - [Index](#index)
+  - [Installation](#installation)
+  - [Usage](#usage)
+  - [Project Structure](#project-structure)
+  - [Output Response](#output-response)
+
+## Installation
+1. Clone the Repository
+2. Navigate to the Project Directory
+3. Create a Virtual Environment (Optional but Recommended):
+```bash
+python -m venv venv
+```
+Create a virtual environment named venv. To activate the virtual environment:
+* On Windows:
+```bash
+.\venv\Scripts\activate
+```
+* On macOS and Linux:
+```bash
+source venv/bin/activate
+```
+4. Install Project and Dependencies (inside the project directory):
+```bash
+pip install -e .
+```
+5. Download SpaCy Language Model (for Spanish):
+If you plan to use the project with Spanish language processing, you need to download the SpaCy language model. Run the following command:
+```bash
+python -m spacy download es_core_news_sm
+```
+
+
+
+
+## Usage
+
+Execute the main script to run the project.
+```bash
+python main.py
+```
+
+Alternatively, you can try it in a Live Python Terminal, as follows:
+
+```bash
+from trustmonitor.nlp import NLP
+
+nlp = NLP('es', 'spacy')
+doc = nlp.analyze("El presidente de la Cámara de Propietarios de la República Argentina aseguró...")
+entities = nlp.extract_entities(doc)
+entities_count = nlp.count_entities(doc)
+adjectives = nlp.extract_adjectives(doc)
+adjective_count = nlp.count_adjectives(doc)
+adjective_type_counts = nlp.count_adjective_types(doc)
+entity_type_counts = nlp.count_entity_types(doc)
+entity_sentiments = nlp.extract_entity_sentiments(doc)
+```
+
+## Project Structure
+
+```bash
+/trustmonitor
+    |-- nlp.py
+    |-- import_utils.py
+    |-- articles.py
+/data
+    |-- docs
+    |-- manual
+    |-- raw
+|-- main.py
+|-- requirements.txt
+|-- setup.py
+|-- README.md
+```
+
+## Output Response 
+[see doc.](./Trust_API_Anotacion_Noticias_Documentacion.pdf)