# nlp_base.py
import re
import spacy
import stanza
from tqdm import tqdm
from pysentimiento import create_analyzer  # Import pysentimiento
<<<<<<< HEAD
from .matcher import SourceMatcher

=======
import json
from trustmonitor.matcher import Matcher
from trustmonitor.patterns import patterns
>>>>>>> 793b1692

class NLP:
    ### GENERALES ###
    def __init__(self, language, libreria):
        self.language = language
        self.libreria = libreria

        if self.libreria not in ('spacy', 'stanza','pysentimiento'):
            raise NotImplementedError("Librería no implementada")
        if self.libreria == 'spacy':
            self._init_spacy()
        elif self.libreria == 'stanza':
            self._init_stanza()
        elif self.libreria == 'pysentimiento':
            self._init_pysentimiento()

    def analyze(self, text):
        if self.libreria == 'spacy':
            return self._analyze_spacy(text)
        elif self.libreria == 'stanza':
            return self._analyze_stanza(text)

    def extract_entities(self, doc):
        if self.libreria == 'spacy':
            return self._extract_entities_spacy(doc)
        elif self.libreria == 'stanza':
            return self._extract_entities_stanza(doc)

    def extract_entities_v2(self, doc):
        if self.libreria == 'spacy':
            return self._extract_entities_v2_spacy(doc)
        elif self.libreria == 'stanza':
            return self._extract_entities_v2_stanza(doc)

    def extract_tokens(self, doc):
        if self.libreria == 'spacy':
            return self._extract_tokens_spacy(doc)
        elif self.libreria == 'stanza':
            return self._extract_tokens_stanza(doc)

    def extract_adjectives(self, doc):
        if self.libreria == 'spacy':
            return self._extract_adjectives_spacy(doc)
        elif self.libreria == 'stanza':
            return self._extract_adjectives_stanza(doc)

    def count_entity_types(self, doc):
        if self.libreria == 'spacy':
            return self._count_entity_types_spacy(doc)
        elif self.libreria == 'stanza':
            return self._count_entity_types_stanza(doc)

    def count_adjective_types(self, doc, feature_type='Degree'):
        """
        Posibles feature_type:
            - Degree
            - Gender
            - Number
            - NumType
        """
        adjective_classification = {'uncategorized': 0}
        adjectives = self.extract_adjectives(doc)
        for adjective in adjectives:
            if feature_type not in adjective['features']:
                adjective_classification['uncategorized'] += 1
                continue
            adj_category = adjective['features'][feature_type]
            if adj_category not in adjective_classification:
                adjective_classification[adj_category] = 0
            adjective_classification[adj_category] += 1
        return adjective_classification

    def extract_entity_sentiments(self, doc):
        if self.libreria == 'spacy':
            return self._extract_entity_sentiments_spacy(doc)
        elif self.libreria == 'stanza':
            return self._extract_entity_sentiments_stanza(doc)

    def extract_places(self, doc):
        entities = self.extract_entities_v2(doc)
        return [entity for entity in entities if entity['type'] == 'Lugar']

    def extract_date(self, doc):
        raise NotImplementedError("extract_date not implemented")

    def extract_sources(self, doc):
        if self.libreria == 'stanza':
            return self._extract_explicit_sources_stanza(doc)
        else:
            return None

    def extract_links(self, doc):
        # Usamos re para encontrar links en el texto (aunque no tengan http, pueden comenzar con www.)
        # Tiene que ignorar caracteres especiales al final de la url
        regex_results = re.findall(r'(https?://\S+|www\.\S+)', doc.text)
        links = []
        for link in regex_results:
            link = link.rstrip('.,;!?()')
            links.append(link)
        return links

    def count_adjectives(self, doc):
        return len(self.extract_adjectives(doc))

    def count_entities(self, doc):
        return len(self.extract_entities(doc))

    def _translate_entity_type(self, entity_type):
        entities_translation = {
            'stanza':
                {
                    'PER': 'Persona',
                    'ORG': 'Organización',
                    'LOC': 'Lugar',
                    'MISC': 'Misceláneo'
                },
            'spacy':
                {
                    'PER': 'Persona',
                    'ORG': 'Organización',
                    'LOC': 'Lugar',
                    'MISC': 'Misceláneo'
                }
            }
        if entity_type not in entities_translation[self.libreria]:
            print(f'Entity type no reconocido: {entity_type}')
            return 'Otro'
        return entities_translation[self.libreria][entity_type]

    ### SPACY ###
    def _init_spacy(self):
        self.nlp = spacy.load(f'{self.language}_core_news_sm')
        self.libreria = 'spacy'

    def _analyze_spacy(self, text):
        return self.nlp(text)

    def _extract_entities_spacy(self, doc):
        entities = []
        for entity in doc.ents:
            entities.append(entity.text)
        return entities

    def _extract_entities_v2_spacy(self, doc):
        entities_v2 = []
        for entity in doc.ents:
            entities_v2.append({
                'text': entity.text,
                'type': self._translate_entity_type(entity.label_),
                'sentiment': None, # No implementado en spacy
                'start_char': entity.start_char,
                'end_char': entity.end_char
            })
        return entities_v2

    def _extract_tokens_spacy(self, doc):
        tokens = []
        for token in doc:
            tokens.append({'text': token.text, 'ner': token.ent_type_, 'start_char': token.idx, 'end_char': token.idx + len(token.text)})
        return tokens

    def _extract_adjectives_spacy(self, doc):
        adjectives = []
        for token in doc:
            if token.pos_ == 'ADJ':
                adejctive_text = token.text
                adjective_features = {}
                if token.morph.to_dict() is not None:
                    adjective_features = token.morph.to_dict()
                adjectives.append({
                    'text': adejctive_text,
                    'features': adjective_features
                })
        return adjectives

    def _count_entity_types_spacy(self, doc):
        entity_classification = {}
        for entity in doc.ents:
            entity_type = self._translate_entity_type(entity.label_)
            if entity_type not in entity_classification:
                entity_classification[entity_type] = 1
            else:
                entity_classification[entity_type] += 1
        return entity_classification

    def _extract_entity_sentiments_spacy(self, doc):
        raise Exception("No implementado para spacy - por ahora")
        entity_sentiments = {}
        for entity in doc.ents:
            if entity.text not in entity_sentiments:
                entity_sentiments[entity.text] = [entity.sentiment]
            else:
                entity_sentiments[entity.text].append(entity.sentiment)
        return entity_sentiments

    ### STANZA ###
    def _init_stanza(self):
        self.nlp = stanza.Pipeline(self.language, processors='tokenize,ner,sentiment,pos,lemma,depparse,constituency')
        self.libreria = 'stanza'

    def _analyze_stanza(self, text):
        return self.nlp(text)

    def _extract_entities_stanza(self, doc):
        entities = []
        for sentence in doc.sentences:
            for entity in sentence.ents:
                entities.append(entity.text)
        return entities

    def _extract_entities_v2_stanza(self, doc):
        entities_v2 = []
        for sentence in doc.sentences:
            for entity in sentence.ents:
                entities_v2.append({
                    'text': entity.text,
                    'type': self._translate_entity_type(entity.type),
                    'sentiment': sentence.sentiment,
                    'start_char': entity.start_char,
                    'end_char': entity.end_char
                })
        return entities_v2

    def _extract_tokens_stanza(self, doc):
        tokens = []
        for sentence in doc.sentences:
            for token in sentence.tokens:
                tokens.append({'text': token.text, 'ner': token.ner, 'start_char': token.start_char, 'end_char': token.end_char})
        return tokens

    def _extract_adjectives_stanza(self, doc):
        adjectives = []
        for sentence in doc.sentences:
            for word in sentence.words:
                if word.upos == 'ADJ':
                    adejctive_text = word.text
                    adjective_features = {}
                    if word.feats is not None:
                        feats = word.feats.split("|")
                        for feat in feats:
                            key, value = feat.split("=")
                            adjective_features[key] = value
                    adjectives.append({
                        'text': adejctive_text,
                        'features': adjective_features
                    })
        return adjectives

    def _count_entity_types_stanza(self, doc):
        entity_classification = {}
        for sentence in doc.sentences:
            for entity in sentence.ents:
                entity_type = self._translate_entity_type(entity.type)
                if entity_type not in entity_classification:
                    entity_classification[entity_type] = 1
                else:
                    entity_classification[entity_type] += 1
        return entity_classification

    def _extract_entity_sentiments_stanza(self, doc):
        entity_sentiments = {}
        for sentence in doc.sentences:
            for entity in sentence.ents:
                if entity.text not in entity_sentiments:
                    entity_sentiments[entity.text] = [sentence.sentiment]
                else:
                    entity_sentiments[entity.text].append(sentence.sentiment)
        return entity_sentiments
    
    def _extract_explicit_sources_stanza(self, doc):
        
        matcher = SourceMatcher(debug=False)
        sources_list = matcher.get_explicit_sources(doc)
        
        return sources_list
        

    ## pysentimiento
    def _init_pysentimiento(self):
        self.pysentimiento = create_analyzer(task="sentiment", lang="es")

    def _extract_corpus_sentiment(self, corpus):
        # article.nlp_annotations.sentiment incluye ahora analisis por oracion
        for article in tqdm(corpus.articles.values()):
            analysis_result = self.pysentimiento.predict(article.cuerpo)
            article.nlp_annotations.sentiment = {}
            article.nlp_annotations.sentiment['pysentimiento'] = {
                'label': analysis_result.output,
                'scores': analysis_result.probas,
                'sentences': []
            }


            sentences = article.cuerpo.split('.')
            for sentence in sentences:
                analysis_result = self.pysentimiento.predict(sentence)
                article.nlp_annotations.sentiment['pysentimiento']['sentences'].append({
                    'sentence': sentence,
                    'label': analysis_result.output,
                    'scores': analysis_result.probas,
                    'start_char': article.cuerpo.find(sentence),
                    'end_char': article.cuerpo.find(sentence) + len(sentence)
                })

    #stanza and spacy for both
    def analyze_corpus_cuerpo(self, corpus):
        """
        Analyze all articles within a given corpus, populating their NLPAnnotations.
        
        Parameters:
        - corpus: An instance of ArticlesCorpus, containing articles to be analyzed.
        """
        # Ensure the NLP library is initialized for sentiment analysis, if not already

        for article in tqdm(corpus.articles.values(), desc="Analyzing corpus"):
            # Analyze article content
            doc = self.analyze(article.cuerpo)
            entities = self.extract_entities_v2(doc)
            tokens = self.extract_tokens(doc)
            adjectives = self.extract_adjectives(doc)
            sources = self.extract_sources(doc)
            
            if self.libreria != 'spacy':
                entities_sentiment = self.extract_entity_sentiments(doc)
            else:
                entities_sentiment = []

            # Populate NLPAnnotations for the article
            article.nlp_annotations.doc[self.libreria] = doc
            article.nlp_annotations.entities[self.libreria] = entities
            article.nlp_annotations.entities_sentiment[self.libreria] = entities_sentiment
            article.nlp_annotations.adjectives[self.libreria] = adjectives
            article.nlp_annotations.sources[self.libreria] = sources

    #stanza and spacy for both

    def get_explicit_sources(self,doc, matches):    

        sources_list = []

        for detection in matches:
            
            # Texto General.
            start_char = detection["start_char"]
            end_char = detection["end_char"]
            length = detection["length"]
            pattern = detection["pattern"]
            text = doc.text[start_char:end_char]
            
            source = {'text':text,
                    'start_char':start_char,
                    'end_char':end_char,
                    'length':length,
                    'pattern':pattern,
                    'explicit':True,
                    'components':{}}
            
            # Obtenemos la lista de tokens de la afirmación y del resto para la cita.
            abs_id_quote = [t["abs_id"] for t in detection["detection"] if t["text"] == '“' or t["text"] == '”']
            token_list_quote = [t for t in detection["detection"] if t["abs_id"] >= abs_id_quote[0] and t["abs_id"] <= abs_id_quote[1]]
            token_list_else = [t for t in detection["detection"] if t["abs_id"] < abs_id_quote[0] or t["abs_id"] > abs_id_quote[1]]
            
            # Afirmación.
            start_char = token_list_quote[0]["start_char"]
            end_char = token_list_quote[-1]["end_char"]
            text = doc.text[start_char:end_char]
            label = "Afirmacion"
            
            source['components']['afirmacion'] = {'text':text, 'start_char':start_char, 'end_char':end_char, 'label':label}
            
            # Conector.
            # Asume 1 solo conector.
            # Asume que siempre tiene que haber conector
            token_conector = [t for t in token_list_else if t["upos"] == "VERB"][0]
            start_char = token_conector["start_char"]
            end_char = token_conector["end_char"]
            text = doc.text[start_char:end_char]
            label = "Conector"
            
            source['components']['conector'] = {'text':text, 'start_char':start_char, 'end_char':end_char, 'label':label}
            
            # Conector.
            # Asume persona en orden consecutivo.
            # Puede no encontrar un referenciado.
            token_src = [t for t in token_list_else if t["norm_ner"] == "PER"]
            if len(token_src) > 0:
                start_char = token_src[0]["start_char"]
                end_char = token_src[-1]["end_char"]
                text = doc.text[start_char:end_char]
                label = "Referenciado"
                
                source['components']['referenciado'] = {'text':text, 'start_char':start_char, 'end_char':end_char, 'label':label}
            
            sources_list.append(source)
        
        return sources_list

    def analyze_corpus_sources(self, corpus):
        """
        Analyze all articles within a given corpus, populating their NLPAnnotations.
        
        Parameters:
        - corpus: An instance of ArticlesCorpus, containing articles to be analyzed.
        """
        # Ensure the NLP library is initialized for sentiment analysis, if not already

        for article in tqdm(corpus.articles.values(), desc="Analyzing corpus sources"):
            # Analyze article content
            doc = article.nlp_annotations.doc["stanza"]
    
            matcher = Matcher(patterns=patterns, debug=True)

            matches = matcher.run(doc)

            article.nlp_annotations.sources['stanza'] = self.get_explicit_sources(doc, matches)
            #article.nlp_annotations.sources 

    def _build_frontend_json(self, corpus):
        """
        Estructura del json:
        corpus.get_article(0).nlp_annotations.json = {
            "entities": {
                "entities_list": [
                        {"text": "Argentina", "type": "LOC", "start_char": 0, "end_char": 8},
                        {"text": "Javier Milei", "type": "PER", "start_char": 45, "end_char": 56},
                    ],
                "entities_freq": []
            },
            "adjectives": {
                "adjectives_list": [],
                "adjectives_freq": []
            },
            "sentiment": {
                "global_sentiment": ["TAG", 0.0],
                "highest_scoring_sentence_per_label": {
                    "POS": {
                        "score": 0.0,
                        "start_char": 0,
                        "end_char": 0
                    },
                    "NEG": {
                        "score": 0.0,
                        "start_char": 0,
                        "end_char": 0
                    },
                    "NEU": {
                        "score": 0.0,
                        "start_char": 0,
                        "end_char": 0
                    }
                }
            },
            "sources": {
                "n_sources": 0,
                "n_explicit_sources": 0,
                "sources_list": [
                    {
                        "text": "", 
                        "start_char": 0, 
                        "end_char": 0, 
                        "explicit": False, 
                        "components":{
                            "afirmacion": {
                                "text": "",
                                "start_char": 0,
                                "end_char": 0,
                            },
                            "conector": {
                                "text": "",
                                "start_char": 0,
                                "end_char": 0,
                            },
                            "referenciado":{
                                "text": "",
                                "start_char": 0,
                                "end_char": 0,
                            },
                        }
                    },
                ]
            }
        }        
        """
        for article in tqdm(corpus.articles.values(), desc="Building frontend json"):
            article.nlp_annotations.json = {}

            # Entities
            entities = article.nlp_annotations.entities['stanza']
            entities_freq = {}
            for entity in entities:
                key_entity = (entity['text'], entity['type'])
                if key_entity not in entities_freq:
                    entities_freq[key_entity] = 1
                else:
                    entities_freq[key_entity] += 1
            entities_freq = sorted(entities_freq.items(), key=lambda x: x[1], reverse=True)
            article.nlp_annotations.json['entities'] = {
                'entities_list': entities,
                'entities_freq': entities_freq
            }

            # Adjectives
            adjectives = article.nlp_annotations.adjectives['stanza']
            adjectives_freq = {}
            for adjective in adjectives:
                if adjective['text'] not in adjectives_freq:
                    adjectives_freq[adjective['text']] = 1
                else:
                    adjectives_freq[adjective['text']] += 1
            adjectives_freq = sorted(adjectives_freq.items(), key=lambda x: x[1], reverse=True)
            article.nlp_annotations.json['adjectives'] = {
                'adjectives_list': adjectives,
                'adjectives_freq': adjectives_freq
            }

            # Sentiment
            sentiment = article.nlp_annotations.sentiment['pysentimiento']
            global_sentiment = (
                sentiment['label'],
                sentiment['scores'][sentiment['label']]
            )
            # Estamos agregando el texto de la oración con mayor score por label para validaciones
            # Despues se puede sacar para no mandarlo innecesariamente al front
            highest_scoring_sentence_per_label = {
                'POS': {'score': 0.0, 'start_char': 0, 'end_char': 0, 'sentence': ''},
                'NEG': {'score': 0.0, 'start_char': 0, 'end_char': 0, 'sentence': ''},
                'NEU': {'score': 0.0, 'start_char': 0, 'end_char': 0, 'sentence': ''}
            }
            for label in highest_scoring_sentence_per_label:
                for sentence in sentiment['sentences']:
                    if sentence['label'] == label and sentence['scores'][label] > highest_scoring_sentence_per_label[label]['score']:
                        highest_scoring_sentence_per_label[label]['score'] = sentence['scores'][label]
                        highest_scoring_sentence_per_label[label]['start_char'] = sentence['start_char']
                        highest_scoring_sentence_per_label[label]['end_char'] = sentence['end_char']
                        highest_scoring_sentence_per_label[label]['sentence'] = sentence['sentence']
                article.nlp_annotations.json['sentiment'] = {
                    'global_sentiment': global_sentiment,
                    'highest_scoring_sentence_per_label': highest_scoring_sentence_per_label
                }
            
            # Agregar las sources explicitas al front.
            #article.nlp_annotations.json['sources']

            article.nlp_annotations.json['sources'] = article.nlp_annotations.sources

    def _annotate_corpus(self, corpus, file_name: str = None):
        
        # pysentimiento        
        if self.libreria != 'pysentimiento':
            self._init_pysentimiento()
        
        self._extract_corpus_sentiment(corpus)

        # stanza
        self._init_stanza()
        self.analyze_corpus_cuerpo(corpus)

        # spacy
        self._init_spacy()
        self.analyze_corpus_cuerpo(corpus)

        # Armar json para front
        self.analyze_corpus_sources(corpus)

        # Armar json para front
        self._build_frontend_json(corpus)

        # Save JSON to file if file_name is provided
        if file_name:
            with open(file_name, 'w', encoding='utf-8') as f:
                out_json = []
                for article in tqdm(corpus.articles.values()):
                    out_json.append(article.nlp_annotations.json)
                json.dump(out_json, f, ensure_ascii=False, indent=4)<|MERGE_RESOLUTION|>--- conflicted
+++ resolved
@@ -4,14 +4,8 @@
 import stanza
 from tqdm import tqdm
 from pysentimiento import create_analyzer  # Import pysentimiento
-<<<<<<< HEAD
 from .matcher import SourceMatcher
-
-=======
 import json
-from trustmonitor.matcher import Matcher
-from trustmonitor.patterns import patterns
->>>>>>> 793b1692
 
 class NLP:
     ### GENERALES ###
@@ -348,86 +342,7 @@
 
     #stanza and spacy for both
 
-    def get_explicit_sources(self,doc, matches):    
-
-        sources_list = []
-
-        for detection in matches:
-            
-            # Texto General.
-            start_char = detection["start_char"]
-            end_char = detection["end_char"]
-            length = detection["length"]
-            pattern = detection["pattern"]
-            text = doc.text[start_char:end_char]
-            
-            source = {'text':text,
-                    'start_char':start_char,
-                    'end_char':end_char,
-                    'length':length,
-                    'pattern':pattern,
-                    'explicit':True,
-                    'components':{}}
-            
-            # Obtenemos la lista de tokens de la afirmación y del resto para la cita.
-            abs_id_quote = [t["abs_id"] for t in detection["detection"] if t["text"] == '“' or t["text"] == '”']
-            token_list_quote = [t for t in detection["detection"] if t["abs_id"] >= abs_id_quote[0] and t["abs_id"] <= abs_id_quote[1]]
-            token_list_else = [t for t in detection["detection"] if t["abs_id"] < abs_id_quote[0] or t["abs_id"] > abs_id_quote[1]]
-            
-            # Afirmación.
-            start_char = token_list_quote[0]["start_char"]
-            end_char = token_list_quote[-1]["end_char"]
-            text = doc.text[start_char:end_char]
-            label = "Afirmacion"
-            
-            source['components']['afirmacion'] = {'text':text, 'start_char':start_char, 'end_char':end_char, 'label':label}
-            
-            # Conector.
-            # Asume 1 solo conector.
-            # Asume que siempre tiene que haber conector
-            token_conector = [t for t in token_list_else if t["upos"] == "VERB"][0]
-            start_char = token_conector["start_char"]
-            end_char = token_conector["end_char"]
-            text = doc.text[start_char:end_char]
-            label = "Conector"
-            
-            source['components']['conector'] = {'text':text, 'start_char':start_char, 'end_char':end_char, 'label':label}
-            
-            # Conector.
-            # Asume persona en orden consecutivo.
-            # Puede no encontrar un referenciado.
-            token_src = [t for t in token_list_else if t["norm_ner"] == "PER"]
-            if len(token_src) > 0:
-                start_char = token_src[0]["start_char"]
-                end_char = token_src[-1]["end_char"]
-                text = doc.text[start_char:end_char]
-                label = "Referenciado"
-                
-                source['components']['referenciado'] = {'text':text, 'start_char':start_char, 'end_char':end_char, 'label':label}
-            
-            sources_list.append(source)
-        
-        return sources_list
-
-    def analyze_corpus_sources(self, corpus):
-        """
-        Analyze all articles within a given corpus, populating their NLPAnnotations.
-        
-        Parameters:
-        - corpus: An instance of ArticlesCorpus, containing articles to be analyzed.
-        """
-        # Ensure the NLP library is initialized for sentiment analysis, if not already
-
-        for article in tqdm(corpus.articles.values(), desc="Analyzing corpus sources"):
-            # Analyze article content
-            doc = article.nlp_annotations.doc["stanza"]
-    
-            matcher = Matcher(patterns=patterns, debug=True)
-
-            matches = matcher.run(doc)
-
-            article.nlp_annotations.sources['stanza'] = self.get_explicit_sources(doc, matches)
-            #article.nlp_annotations.sources 
+
 
     def _build_frontend_json(self, corpus):
         """
@@ -551,11 +466,8 @@
                     'global_sentiment': global_sentiment,
                     'highest_scoring_sentence_per_label': highest_scoring_sentence_per_label
                 }
-            
-            # Agregar las sources explicitas al front.
-            #article.nlp_annotations.json['sources']
-
-            article.nlp_annotations.json['sources'] = article.nlp_annotations.sources
+
+            article.nlp_annotations.json['sources'] = article.nlp_annotations.sources["stanza"]
 
     def _annotate_corpus(self, corpus, file_name: str = None):
         
@@ -572,9 +484,6 @@
         # spacy
         self._init_spacy()
         self.analyze_corpus_cuerpo(corpus)
-
-        # Armar json para front
-        self.analyze_corpus_sources(corpus)
 
         # Armar json para front
         self._build_frontend_json(corpus)
